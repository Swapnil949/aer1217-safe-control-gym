--- conflicted
+++ resolved
@@ -155,12 +155,9 @@
 
         # If an episode is complete, reset the environment.
         if done:
-<<<<<<< HEAD
+            episode_start_iter = i
+
             # Plot logging (comment as desired).
-=======
-            episode_start_iter = i
-            # Plot logging.
->>>>>>> 0724db20
             logger.plot(comment="get_start-episode-"+str(episodes_count))
 
             # CSV save.
