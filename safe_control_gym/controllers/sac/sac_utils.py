--- conflicted
+++ resolved
@@ -7,11 +7,7 @@
 import torch
 import torch.nn as nn
 import torch.nn.functional as F
-<<<<<<< HEAD
-from gym.spaces import Box
-=======
-from gymnasium.spaces import Box, Discrete
->>>>>>> 6c02e35c
+from gymnasium.spaces import Box
 
 from safe_control_gym.math_and_models.distributions import Normal, Categorical
 from safe_control_gym.math_and_models.neural_networks import MLP
